r"""Lightweight Python module to discover and control WeMo devices.

.. include:: README.md
"""
<<<<<<< HEAD

# flake8: noqa F401
=======
>>>>>>> 5df8ff7f

from .discovery import (
    device_from_description,
    discover_devices,
    setup_url_for_address,
)
from .exceptions import PyWeMoException
from .ouimeaux_device import Device as WeMoDevice
from .ouimeaux_device.api.long_press import LongPressMixin
from .ouimeaux_device.api.service import Action, Service
from .ouimeaux_device.bridge import Bridge
from .ouimeaux_device.bridge import Group as BridgeGroup
from .ouimeaux_device.bridge import Light as BridgeLight
from .ouimeaux_device.coffeemaker import CoffeeMaker, CoffeeMakerMode
from .ouimeaux_device.crockpot import CrockPot, CrockPotMode
from .ouimeaux_device.dimmer import Dimmer, DimmerLongPress, DimmerV2
from .ouimeaux_device.humidifier import (
    DesiredHumidity,
    FanMode,
    Humidifier,
    WaterLevel,
)
from .ouimeaux_device.insight import Insight, StandbyState
from .ouimeaux_device.lightswitch import LightSwitch, LightSwitchLongPress
from .ouimeaux_device.maker import Maker
from .ouimeaux_device.motion import Motion
from .ouimeaux_device.outdoor_plug import OutdoorPlug
from .ouimeaux_device.switch import Switch
from .subscribe import SubscriptionRegistry<|MERGE_RESOLUTION|>--- conflicted
+++ resolved
@@ -2,11 +2,6 @@
 
 .. include:: README.md
 """
-<<<<<<< HEAD
-
-# flake8: noqa F401
-=======
->>>>>>> 5df8ff7f
 
 from .discovery import (
     device_from_description,
