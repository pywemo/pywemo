--- conflicted
+++ resolved
@@ -10,15 +10,12 @@
 
 import requests
 
-<<<<<<< HEAD
 from .util import get_ip_address
-=======
 from .ouimeaux_device.api.long_press import VIRTUAL_DEVICE_UDN
 
 # Subscription event types.
 EVENT_TYPE_BINARY_STATE = "BinaryState"
 EVENT_TYPE_LONG_PRESS = "LongPress"
->>>>>>> 04711de9
 
 LOG = logging.getLogger(__name__)
 NS = "{urn:schemas-upnp-org:event-1-0}"
@@ -64,22 +61,6 @@
     pass
 
 
-<<<<<<< HEAD
-class RequestHandler(BaseHTTPRequestHandler):
-    """Handles subscription responses received from devices."""
-=======
-def get_ip_address(host='1.2.3.4'):
-    """Return IP from hostname or IP."""
-    sock = socket.socket(socket.AF_INET, socket.SOCK_DGRAM)
-    try:
-        sock.connect((host, 9))
-        return sock.getsockname()[0]
-    except socket.error:
-        return None
-    finally:
-        del sock
-
-
 def _start_server():
     """Find a valid open port and start the HTTP server."""
     for i in range(0, 128):
@@ -90,7 +71,6 @@
             continue
     return None
 
->>>>>>> 04711de9
 
 class RequestHandler(BaseHTTPRequestHandler):
     """Handles subscription responses and long press actions from devices.
