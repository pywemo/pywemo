[tool.poetry]
name = "pywemo"
version = "0.5.6"
description = "Lightweight Python module to discover and control WeMo devices"
authors = ["Greg Dowling <mail@gregdowling.com>"]
license = "MIT"

readme = 'README.rst'

repository = "https://github.com/pavoni/pywemo"
homepage = "https://github.com/pavoni/pywemo"

keywords = ['wemo', 'api']

[tool.poetry.dependencies]
python = "^3.7"
ifaddr = ">=0.1.0"
requests = ">=2.0"
<<<<<<< HEAD
six = ">=1.10.0"
lxml = "^4.6"
=======
>>>>>>> 30a883b9

[tool.poetry.dev-dependencies]
flake8-docstrings = ">=1.3.0"
flake8 = ">=3.6.0"
mypy = ">=0.650"
pydocstyle = "3.0.0"
pylint = "2.6.0"
pytest = "5.2.1"
black = "20.8b1"
isort = "^5.6.4"
generateDS = "2.37.11"
rstcheck = "^3.3.1"

[build-system]
requires = ["poetry>=0.12"]
build-backend = "poetry.masonry.api"

[tool.black]
line-length = 79
skip-string-normalization = true
target-version = ['py37', 'py38']
include = '\.pyi?$'
exclude = '''
(
  /(
      \.eggs         # exclude a few common directories in the
    | \.git          # root of the project
    | \.hg
    | \.mypy_cache
    | \.tox
    | \.venv
    | \venv
    | _build
    | buck-out
    | build
    | dist
  )/
  | pywemo/ouimeaux_device/api/xsd
)
'''

[tool.isort]
profile = "black"
line_length = 79
src_paths = ["pywemo", "tests"]
skip_glob = "*/xsd/*"<|MERGE_RESOLUTION|>--- conflicted
+++ resolved
@@ -16,11 +16,7 @@
 python = "^3.7"
 ifaddr = ">=0.1.0"
 requests = ">=2.0"
-<<<<<<< HEAD
-six = ">=1.10.0"
 lxml = "^4.6"
-=======
->>>>>>> 30a883b9
 
 [tool.poetry.dev-dependencies]
 flake8-docstrings = ">=1.3.0"
